[project]
name = "net-configurator"
version = "0.1.0"
description = "Firewall configurator"
authors = [
    {name = "Piotr Szafarczyk",email = "dev@netexpert.pl"},
    {name = "Adam Żarnowski",email = "devaz@netexpert.pl"}
]
readme = "README.rst"
requires-python = ">=3.12,<4.0"
dependencies = [
    "pydantic (>=2.11.5,<3.0.0)",
<<<<<<< HEAD
    "netmiko (>=4.5.0,<5.0.0)",
    "tenacity (>=9.1.2,<10.0.0)",
    "pytest-mock (>=3.14.1,<4.0.0)",
    "python-decouple (>=3.8,<4.0)",
=======
    "tenacity (>=9.1.2,<10.0.0)",
>>>>>>> f7468299
]

[tool.poetry]
packages = [{include = "net_configurator", from = "src"}]

[tool.poetry.group.dev.dependencies]
pytest = "^8.4.0"
ruff = "^0.11.13"
mypy = "^1.16.0"
complexipy = "^3.0.0"

[tool.mypy]
files = ["src", "tests"]
strict = true
show_error_codes = true
plugins = ["pydantic.mypy"]

[[tool.mypy.overrides]]
module = ["netmiko.*"]
ignore_missing_imports = true

[tool.ruff]
src = ["src"]
line-length = 158
show-fixes = true
output-format = "full"

[tool.ruff.format]
quote-style = "single"
line-ending = "lf"

[tool.ruff.lint]
select = [
    "A",    # builtins (builtins being used as variables or parameters)
    "ARG",  # unused-arguments (checks for unused function arguments)
    "B",    # bugbear (likely bugs and design problems)
    "BLE",  # blind-except (except Exception: statements)
    "C4",   # comprehensions (write better list/set/dict comprehensions)
    "C90",  # mccabe (check McCabe complexity)
    "COM",  # commas (missing trailing comma)
    "D",    # pydocstyle (checking compliance with docstring conventions)
    "DTZ",  # datetimez (ban the usage of unsafe naive datetime class)
    "E",    # pycodestyle error (check against some of style conventions in PEP 8)
    "EM",   # errmsg (helps format nice error messages)
    "ERA",  # eradicate (commented-out code)
    "EXE",  # executable (ensures the x permissions and shebangs are correctly set)
    "F",    # pyflakes (detects various errors)
    "FIX",  # fixme (check for FIXME, TODO and other temporary notes)
    "FLY",  # flynt (convert code to f-strings)
    "FURB", # refurb (refurbishing and modernizing codebases)
    "G",    # logging-format (validate logging format strings)
    "I",    # isort (sort imports)
    "ICN",  # import-conventions (how certain packages should be imported)
    "INP",  # no-pep420 (implicit namespace packages)
    "INT",  # gettext
    "ISC",  # implicit-str-concat (problems like implicitly concatenated string)
    "LOG",  # logging (checks for issues using the standard logging module)
    "N",    # naming (check code against PEP 8 naming conventions)
    "PERF", # perflint (linter for performance anti-patterns)
    "PGH",  # pygrep-hooks (fast, cheap, regex based pre-commit hooks)
    "PIE",  # pie (misc. lints)
    "PLE",  # error
    "PLR",  # refactor
    "PLW",  # warning
    "PT",   # pytest-style (common style issues with pytest)
    "RUF",  # ruff-specific lints
    "Q",    # quotes
    "RET",  # return (checks return values)
    "RSE",  # raise (finds improvements for raise statements)
    "S",    # bandit (security testing)
    "SIM",  # simplify (helps you simplify code)
    "SLF",  # self (private member access linting)
    "TID",  # tidy-imports (helps write tidier imports)
    "TRY",  # tryceratops (prevents exception handling antipatterns)
    "UP",   # pyupgrade (upgrade syntax for newer versions of python)
    "W",    # pycodestyle warning (check against some of style conventions in PEP 8)
]
ignore = [
    "COM812",# Trailing comma missing
    "Q000",  # Single quotes found but double quotes preferred
    "Q003",  # Change outer quotes to avoid escaping inner quotes
]

[tool.ruff.lint.per-file-ignores]
"tests/*" = [
    "D104",  # Missing docstring in public package
    "S101",  # Use of assert
    "S106",  # Possible hardcoded password assigned to argument: "password"
]

[tool.ruff.lint.flake8-pytest-style]
parametrize-names-type = "csv"

[tool.ruff.lint.flake8-quotes]
inline-quotes = "single"

[tool.ruff.lint.mccabe]
max-complexity = 5

[tool.ruff.lint.isort]
force-single-line = true
force-sort-within-sections = true
order-by-type = false

[tool.ruff.lint.pycodestyle]
max-doc-length = 88

[tool.ruff.lint.pydocstyle]
convention = "google"

[build-system]
requires = ["poetry-core>=2.0.0,<3.0.0"]
build-backend = "poetry.core.masonry.api"<|MERGE_RESOLUTION|>--- conflicted
+++ resolved
@@ -3,25 +3,21 @@
 version = "0.1.0"
 description = "Firewall configurator"
 authors = [
-    {name = "Piotr Szafarczyk",email = "dev@netexpert.pl"},
-    {name = "Adam Żarnowski",email = "devaz@netexpert.pl"}
+  { name = "Piotr Szafarczyk", email = "dev@netexpert.pl" },
+  { name = "Adam Żarnowski", email = "devaz@netexpert.pl" },
 ]
 readme = "README.rst"
 requires-python = ">=3.12,<4.0"
 dependencies = [
-    "pydantic (>=2.11.5,<3.0.0)",
-<<<<<<< HEAD
-    "netmiko (>=4.5.0,<5.0.0)",
-    "tenacity (>=9.1.2,<10.0.0)",
-    "pytest-mock (>=3.14.1,<4.0.0)",
-    "python-decouple (>=3.8,<4.0)",
-=======
-    "tenacity (>=9.1.2,<10.0.0)",
->>>>>>> f7468299
+  "pydantic (>=2.11.5,<3.0.0)",
+  "netmiko (>=4.5.0,<5.0.0)",
+  "tenacity (>=9.1.2,<10.0.0)",
+  "pytest-mock (>=3.14.1,<4.0.0)",
+  "python-decouple (>=3.8,<4.0)",
 ]
 
 [tool.poetry]
-packages = [{include = "net_configurator", from = "src"}]
+packages = [{ include = "net_configurator", from = "src" }]
 
 [tool.poetry.group.dev.dependencies]
 pytest = "^8.4.0"
@@ -51,61 +47,61 @@
 
 [tool.ruff.lint]
 select = [
-    "A",    # builtins (builtins being used as variables or parameters)
-    "ARG",  # unused-arguments (checks for unused function arguments)
-    "B",    # bugbear (likely bugs and design problems)
-    "BLE",  # blind-except (except Exception: statements)
-    "C4",   # comprehensions (write better list/set/dict comprehensions)
-    "C90",  # mccabe (check McCabe complexity)
-    "COM",  # commas (missing trailing comma)
-    "D",    # pydocstyle (checking compliance with docstring conventions)
-    "DTZ",  # datetimez (ban the usage of unsafe naive datetime class)
-    "E",    # pycodestyle error (check against some of style conventions in PEP 8)
-    "EM",   # errmsg (helps format nice error messages)
-    "ERA",  # eradicate (commented-out code)
-    "EXE",  # executable (ensures the x permissions and shebangs are correctly set)
-    "F",    # pyflakes (detects various errors)
-    "FIX",  # fixme (check for FIXME, TODO and other temporary notes)
-    "FLY",  # flynt (convert code to f-strings)
-    "FURB", # refurb (refurbishing and modernizing codebases)
-    "G",    # logging-format (validate logging format strings)
-    "I",    # isort (sort imports)
-    "ICN",  # import-conventions (how certain packages should be imported)
-    "INP",  # no-pep420 (implicit namespace packages)
-    "INT",  # gettext
-    "ISC",  # implicit-str-concat (problems like implicitly concatenated string)
-    "LOG",  # logging (checks for issues using the standard logging module)
-    "N",    # naming (check code against PEP 8 naming conventions)
-    "PERF", # perflint (linter for performance anti-patterns)
-    "PGH",  # pygrep-hooks (fast, cheap, regex based pre-commit hooks)
-    "PIE",  # pie (misc. lints)
-    "PLE",  # error
-    "PLR",  # refactor
-    "PLW",  # warning
-    "PT",   # pytest-style (common style issues with pytest)
-    "RUF",  # ruff-specific lints
-    "Q",    # quotes
-    "RET",  # return (checks return values)
-    "RSE",  # raise (finds improvements for raise statements)
-    "S",    # bandit (security testing)
-    "SIM",  # simplify (helps you simplify code)
-    "SLF",  # self (private member access linting)
-    "TID",  # tidy-imports (helps write tidier imports)
-    "TRY",  # tryceratops (prevents exception handling antipatterns)
-    "UP",   # pyupgrade (upgrade syntax for newer versions of python)
-    "W",    # pycodestyle warning (check against some of style conventions in PEP 8)
+  "A",    # builtins (builtins being used as variables or parameters)
+  "ARG",  # unused-arguments (checks for unused function arguments)
+  "B",    # bugbear (likely bugs and design problems)
+  "BLE",  # blind-except (except Exception: statements)
+  "C4",   # comprehensions (write better list/set/dict comprehensions)
+  "C90",  # mccabe (check McCabe complexity)
+  "COM",  # commas (missing trailing comma)
+  "D",    # pydocstyle (checking compliance with docstring conventions)
+  "DTZ",  # datetimez (ban the usage of unsafe naive datetime class)
+  "E",    # pycodestyle error (check against some of style conventions in PEP 8)
+  "EM",   # errmsg (helps format nice error messages)
+  "ERA",  # eradicate (commented-out code)
+  "EXE",  # executable (ensures the x permissions and shebangs are correctly set)
+  "F",    # pyflakes (detects various errors)
+  "FIX",  # fixme (check for FIXME, TODO and other temporary notes)
+  "FLY",  # flynt (convert code to f-strings)
+  "FURB", # refurb (refurbishing and modernizing codebases)
+  "G",    # logging-format (validate logging format strings)
+  "I",    # isort (sort imports)
+  "ICN",  # import-conventions (how certain packages should be imported)
+  "INP",  # no-pep420 (implicit namespace packages)
+  "INT",  # gettext
+  "ISC",  # implicit-str-concat (problems like implicitly concatenated string)
+  "LOG",  # logging (checks for issues using the standard logging module)
+  "N",    # naming (check code against PEP 8 naming conventions)
+  "PERF", # perflint (linter for performance anti-patterns)
+  "PGH",  # pygrep-hooks (fast, cheap, regex based pre-commit hooks)
+  "PIE",  # pie (misc. lints)
+  "PLE",  # error
+  "PLR",  # refactor
+  "PLW",  # warning
+  "PT",   # pytest-style (common style issues with pytest)
+  "RUF",  # ruff-specific lints
+  "Q",    # quotes
+  "RET",  # return (checks return values)
+  "RSE",  # raise (finds improvements for raise statements)
+  "S",    # bandit (security testing)
+  "SIM",  # simplify (helps you simplify code)
+  "SLF",  # self (private member access linting)
+  "TID",  # tidy-imports (helps write tidier imports)
+  "TRY",  # tryceratops (prevents exception handling antipatterns)
+  "UP",   # pyupgrade (upgrade syntax for newer versions of python)
+  "W",    # pycodestyle warning (check against some of style conventions in PEP 8)
 ]
 ignore = [
-    "COM812",# Trailing comma missing
-    "Q000",  # Single quotes found but double quotes preferred
-    "Q003",  # Change outer quotes to avoid escaping inner quotes
+  "COM812", # Trailing comma missing
+  "Q000",   # Single quotes found but double quotes preferred
+  "Q003",   # Change outer quotes to avoid escaping inner quotes
 ]
 
 [tool.ruff.lint.per-file-ignores]
 "tests/*" = [
-    "D104",  # Missing docstring in public package
-    "S101",  # Use of assert
-    "S106",  # Possible hardcoded password assigned to argument: "password"
+  "D104", # Missing docstring in public package
+  "S101", # Use of assert
+  "S106", # Possible hardcoded password assigned to argument: "password"
 ]
 
 [tool.ruff.lint.flake8-pytest-style]
