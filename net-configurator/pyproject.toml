[project]
name = "net-configurator"
version = "0.1.0"
description = "Firewall configurator"
authors = [
  { name = "Piotr Szafarczyk", email = "dev@netexpert.pl" },
  { name = "Adam Żarnowski", email = "devaz@netexpert.pl" },
]
readme = "README.rst"
requires-python = ">=3.12,<4.0"
dependencies = [
<<<<<<< HEAD
    "pydantic (>=2.11.5,<3.0.0)",
    "netmiko (>=4.5.0,<5.0.0)",
    "tenacity (>=9.1.2,<10.0.0)",
    "pytest-mock (>=3.14.1,<4.0.0)",
    "python-decouple (>=3.8,<4.0)",
    "dataclasses-json (>=0.6.7,<0.7.0)",
=======
  "pydantic (>=2.11.5,<3.0.0)",
  "netmiko (>=4.5.0,<5.0.0)",
  "tenacity (>=9.1.2,<10.0.0)",
  "pytest-mock (>=3.14.1,<4.0.0)",
  "python-decouple (>=3.8,<4.0)",
>>>>>>> 7441f054
]

[tool.poetry]
packages = [{ include = "net_configurator", from = "src" }]

[tool.poetry.group.dev.dependencies]
pytest = "^8.4.0"
ruff = "^0.11.13"
mypy = "^1.16.0"
complexipy = "^3.0.0"
pytest-snapshot = "^0.9.0"

[tool.mypy]
files = ["src", "tests"]
strict = true
show_error_codes = true
plugins = ["pydantic.mypy"]

[[tool.mypy.overrides]]
module = ["netmiko.*"]
ignore_missing_imports = true

[tool.ruff]
src = ["src"]
line-length = 158
show-fixes = true
output-format = "full"

[tool.ruff.format]
quote-style = "single"
line-ending = "lf"

[tool.ruff.lint]
select = [
  "A",    # builtins (builtins being used as variables or parameters)
  "ARG",  # unused-arguments (checks for unused function arguments)
  "B",    # bugbear (likely bugs and design problems)
  "BLE",  # blind-except (except Exception: statements)
  "C4",   # comprehensions (write better list/set/dict comprehensions)
  "C90",  # mccabe (check McCabe complexity)
  "COM",  # commas (missing trailing comma)
  "D",    # pydocstyle (checking compliance with docstring conventions)
  "DTZ",  # datetimez (ban the usage of unsafe naive datetime class)
  "E",    # pycodestyle error (check against some of style conventions in PEP 8)
  "EM",   # errmsg (helps format nice error messages)
  "ERA",  # eradicate (commented-out code)
  "EXE",  # executable (ensures the x permissions and shebangs are correctly set)
  "F",    # pyflakes (detects various errors)
  "FIX",  # fixme (check for FIXME, TODO and other temporary notes)
  "FLY",  # flynt (convert code to f-strings)
  "FURB", # refurb (refurbishing and modernizing codebases)
  "G",    # logging-format (validate logging format strings)
  "I",    # isort (sort imports)
  "ICN",  # import-conventions (how certain packages should be imported)
  "INP",  # no-pep420 (implicit namespace packages)
  "INT",  # gettext
  "ISC",  # implicit-str-concat (problems like implicitly concatenated string)
  "LOG",  # logging (checks for issues using the standard logging module)
  "N",    # naming (check code against PEP 8 naming conventions)
  "PERF", # perflint (linter for performance anti-patterns)
  "PGH",  # pygrep-hooks (fast, cheap, regex based pre-commit hooks)
  "PIE",  # pie (misc. lints)
  "PLE",  # error
  "PLR",  # refactor
  "PLW",  # warning
  "PT",   # pytest-style (common style issues with pytest)
  "RUF",  # ruff-specific lints
  "Q",    # quotes
  "RET",  # return (checks return values)
  "RSE",  # raise (finds improvements for raise statements)
  "S",    # bandit (security testing)
  "SIM",  # simplify (helps you simplify code)
  "SLF",  # self (private member access linting)
  "TID",  # tidy-imports (helps write tidier imports)
  "TRY",  # tryceratops (prevents exception handling antipatterns)
  "UP",   # pyupgrade (upgrade syntax for newer versions of python)
  "W",    # pycodestyle warning (check against some of style conventions in PEP 8)
]
ignore = [
  "COM812", # Trailing comma missing
  "Q000",   # Single quotes found but double quotes preferred
  "Q003",   # Change outer quotes to avoid escaping inner quotes
]

[tool.ruff.lint.per-file-ignores]
"tests/*" = [
  "D104", # Missing docstring in public package
  "S101", # Use of assert
  "S106", # Possible hardcoded password assigned to argument: "password"
]

[tool.ruff.lint.flake8-pytest-style]
parametrize-names-type = "csv"

[tool.ruff.lint.flake8-quotes]
inline-quotes = "single"

[tool.ruff.lint.mccabe]
max-complexity = 5

[tool.ruff.lint.isort]
force-single-line = true
force-sort-within-sections = true
order-by-type = false

[tool.ruff.lint.pycodestyle]
max-doc-length = 88

[tool.ruff.lint.pydocstyle]
convention = "google"

[build-system]
requires = ["poetry-core>=2.0.0,<3.0.0"]
build-backend = "poetry.core.masonry.api"<|MERGE_RESOLUTION|>--- conflicted
+++ resolved
@@ -9,20 +9,12 @@
 readme = "README.rst"
 requires-python = ">=3.12,<4.0"
 dependencies = [
-<<<<<<< HEAD
-    "pydantic (>=2.11.5,<3.0.0)",
-    "netmiko (>=4.5.0,<5.0.0)",
-    "tenacity (>=9.1.2,<10.0.0)",
-    "pytest-mock (>=3.14.1,<4.0.0)",
-    "python-decouple (>=3.8,<4.0)",
-    "dataclasses-json (>=0.6.7,<0.7.0)",
-=======
   "pydantic (>=2.11.5,<3.0.0)",
   "netmiko (>=4.5.0,<5.0.0)",
   "tenacity (>=9.1.2,<10.0.0)",
   "pytest-mock (>=3.14.1,<4.0.0)",
   "python-decouple (>=3.8,<4.0)",
->>>>>>> 7441f054
+  "dataclasses-json (>=0.6.7,<0.7.0)",
 ]
 
 [tool.poetry]
