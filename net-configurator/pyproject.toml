[project]
name = "net-configurator"
version = "0.1.0"
description = "Firewall configurator"
authors = [
    {name = "Piotr Szafarczyk",email = "dev@netexpert.pl"},
    {name = "Adam Żarnowski",email = "devaz@netexpert.pl"}
]
readme = "README.rst"
requires-python = ">=3.12,<4.0"
dependencies = [
    "pydantic (>=2.11.5,<3.0.0)",
    "decouple (>=0.0.7,<0.0.8)",
    "netmiko (>=4.5.0,<5.0.0)",
<<<<<<< HEAD
=======
    "tenacity (>=9.1.2,<10.0.0)",
    "pytest-mock (>=3.14.1,<4.0.0)",
>>>>>>> 8bf98eb5
]

[tool.poetry]
packages = [{include = "net_configurator", from = "src"}]

[tool.poetry.group.dev.dependencies]
pytest = "^8.4.0"
ruff = "^0.11.13"
mypy = "^1.16.0"
complexipy = "^3.0.0"

[tool.mypy]
files = ["src", "tests"]
strict = true
show_error_codes = true
plugins = ["pydantic.mypy"]

[[tool.mypy.overrides]]
module = ["netmiko.*"]
ignore_missing_imports = true

[tool.ruff]
src = ["src"]
line-length = 158
show-fixes = true
output-format = "full"

[tool.ruff.format]
quote-style = "single"
line-ending = "lf"

[tool.ruff.lint]
select = [
    "A",    # builtins (builtins being used as variables or parameters)
    "ARG",  # unused-arguments (checks for unused function arguments)
    "B",    # bugbear (likely bugs and design problems)
    "BLE",  # blind-except (except Exception: statements)
    "C4",   # comprehensions (write better list/set/dict comprehensions)
    "C90",  # mccabe (check McCabe complexity)
    "COM",  # commas (missing trailing comma)
    "D",    # pydocstyle (checking compliance with docstring conventions)
    "DTZ",  # datetimez (ban the usage of unsafe naive datetime class)
    "E",    # pycodestyle error (check against some of style conventions in PEP 8)
    "EM",   # errmsg (helps format nice error messages)
    "ERA",  # eradicate (commented-out code)
    "EXE",  # executable (ensures the x permissions and shebangs are correctly set)
    "F",    # pyflakes (detects various errors)
    "FIX",  # fixme (check for FIXME, TODO and other temporary notes)
    "FLY",  # flynt (convert code to f-strings)
    "FURB", # refurb (refurbishing and modernizing codebases)
    "G",    # logging-format (validate logging format strings)
    "I",    # isort (sort imports)
    "ICN",  # import-conventions (how certain packages should be imported)
    "INP",  # no-pep420 (implicit namespace packages)
    "INT",  # gettext
    "ISC",  # implicit-str-concat (problems like implicitly concatenated string)
    "LOG",  # logging (checks for issues using the standard logging module)
    "N",    # naming (check code against PEP 8 naming conventions)
    "PERF", # perflint (linter for performance anti-patterns)
    "PGH",  # pygrep-hooks (fast, cheap, regex based pre-commit hooks)
    "PIE",  # pie (misc. lints)
    "PLE",  # error
    "PLR",  # refactor
    "PLW",  # warning
    "PT",   # pytest-style (common style issues with pytest)
    "RUF",  # ruff-specific lints
    "Q",    # quotes
    "RET",  # return (checks return values)
    "RSE",  # raise (finds improvements for raise statements)
    "S",    # bandit (security testing)
    "SIM",  # simplify (helps you simplify code)
    "SLF",  # self (private member access linting)
    "TID",  # tidy-imports (helps write tidier imports)
    "TRY",  # tryceratops (prevents exception handling antipatterns)
    "UP",   # pyupgrade (upgrade syntax for newer versions of python)
    "W",    # pycodestyle warning (check against some of style conventions in PEP 8)
]
ignore = [
    "COM812",# Trailing comma missing
    "Q000",  # Single quotes found but double quotes preferred
    "Q003",  # Change outer quotes to avoid escaping inner quotes
]

[tool.ruff.lint.per-file-ignores]
"tests/*" = [
    "D104",  # Missing docstring in public package
    "S101",  # Use of assert
    "S106",  # Possible hardcoded password assigned to argument: "password"
]

[tool.ruff.lint.flake8-pytest-style]
parametrize-names-type = "csv"

[tool.ruff.lint.flake8-quotes]
inline-quotes = "single"

[tool.ruff.lint.mccabe]
max-complexity = 5

[tool.ruff.lint.isort]
force-single-line = true
force-sort-within-sections = true
order-by-type = false

[tool.ruff.lint.pycodestyle]
max-doc-length = 88

[tool.ruff.lint.pydocstyle]
convention = "google"

[build-system]
requires = ["poetry-core>=2.0.0,<3.0.0"]
build-backend = "poetry.core.masonry.api"<|MERGE_RESOLUTION|>--- conflicted
+++ resolved
@@ -12,11 +12,8 @@
     "pydantic (>=2.11.5,<3.0.0)",
     "decouple (>=0.0.7,<0.0.8)",
     "netmiko (>=4.5.0,<5.0.0)",
-<<<<<<< HEAD
-=======
     "tenacity (>=9.1.2,<10.0.0)",
     "pytest-mock (>=3.14.1,<4.0.0)",
->>>>>>> 8bf98eb5
 ]
 
 [tool.poetry]
